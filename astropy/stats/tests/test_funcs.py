# Licensed under a 3-clause BSD style license - see LICENSE.rst
from __future__ import division

import numpy as np
from numpy.testing import assert_equal
from ...tests.helper import pytest
from ...tests.compat import assert_allclose

from .. import funcs
from ...utils.misc import NumpyRNGContext

try:
    from scipy import stats  # used in testing
except ImportError:
    HAS_SCIPY = False
else:
    HAS_SCIPY = True


def test_sigma_clip():
    from numpy.random import randn

    #need to seed the numpy RNG to make sure we don't get some amazingly flukey
    #random number that breaks one of the tests

    with NumpyRNGContext(12345):
        # Amazing, I've got the same combination on my luggage!
        randvar = randn(10000)

        filtered_data = funcs.sigma_clip(randvar, 1, 2)

        assert sum(filtered_data.mask) > 0
        assert sum(~filtered_data.mask) < randvar.size

        #this is actually a silly thing to do, because it uses the standard
        #deviation as the variance, but it tests to make sure these arguments
        #are actually doing something
        filtered_data2 = funcs.sigma_clip(randvar, 1, 2, varfunc=np.std)
        assert not np.all(filtered_data.mask == filtered_data2.mask)

        filtered_data3 = funcs.sigma_clip(randvar, 1, 2, cenfunc=np.mean)
        assert not np.all(filtered_data.mask == filtered_data3.mask)

        # make sure the iters=None method works at all.
        filtered_data = funcs.sigma_clip(randvar, 3, None)

        # test copying
        assert filtered_data.data[0] == randvar[0]
        filtered_data.data[0] += 1.
        assert filtered_data.data[0] != randvar[0]

        filtered_data = funcs.sigma_clip(randvar, 3, None, copy=False)
        assert filtered_data.data[0] == randvar[0]
        filtered_data.data[0] += 1.
        assert filtered_data.data[0] == randvar[0]

        # test axis
        data = np.arange(5)+np.random.normal(0., 0.05, (5, 5))+np.diag(np.ones(5))
        filtered_data = funcs.sigma_clip(data, axis=0, sig=2.3)
        assert filtered_data.count() == 20
        filtered_data = funcs.sigma_clip(data, axis=1, sig=2.3)
        assert filtered_data.count() == 25


def test_median_absolute_deviation():
    from numpy.random import randn

    #need to seed the numpy RNG to make sure we don't get some amazingly flukey
    #random number that breaks one of the tests

    with NumpyRNGContext(12345):

        #test that it runs
        randvar = randn(10000)
        mad = funcs.median_absolute_deviation(randvar)

        #test whether an array is returned if an axis is used
        randvar = randvar.reshape((10, 1000))
        mad = funcs.median_absolute_deviation(randvar, axis=1)
        assert len(mad) == 10
        assert mad.size < randvar.size


def test_biweight_location():
    from numpy.random import randn

    #need to seed the numpy RNG to make sure we don't get some amazingly flukey
    #random number that breaks one of the tests

    with NumpyRNGContext(12345):

        #test that it runs
        randvar = randn(10000)
        cbl = funcs.biweight_location(randvar)

        assert abs(cbl-0) < 1e-2


def test_biweight_location():
    from numpy.random import randn

    #need to seed the numpy RNG to make sure we don't get some amazingly flukey
    #random number that breaks one of the tests

    with NumpyRNGContext(12345):

        #test that it runs
        randvar = randn(10000)
        cbl = funcs.biweight_location(randvar)

        assert abs(cbl-0) < 1e-2


def test_biweight_location_small():

    cbl = funcs.biweight_location([1, 3, 5, 500, 2])
    assert abs(cbl-2.745) < 1e-3


def test_biweight_midvariance():
    from numpy.random import randn

    #need to seed the numpy RNG to make sure we don't get some amazingly flukey
    #random number that breaks one of the tests

    with NumpyRNGContext(12345):

        #test that it runs
        randvar = randn(10000)
        scl = funcs.biweight_midvariance(randvar)

        assert abs(scl-1) < 1e-2


def test_biweight_location_small():

    scl = funcs.biweight_midvariance([1, 3, 5, 500, 2])
    assert abs(scl-1.529) < 1e-3


@pytest.mark.skipif('not HAS_SCIPY')
def test_compare_to_scipy_sigmaclip():
    from numpy.random import randn

    #need to seed the numpy RNG to make sure we don't get some amazingly flukey
    #random number that breaks one of the tests

    with NumpyRNGContext(12345):

        randvar = randn(10000)

        astropyres = funcs.sigma_clip(randvar, 3, None, np.mean)
        scipyres = stats.sigmaclip(randvar, 3, 3)[0]

        assert astropyres.count() == len(scipyres)
        assert_equal(astropyres[~astropyres.mask].data, scipyres)


@pytest.mark.skipif('not HAS_SCIPY')
def test_binom_conf_interval():

    # Test Wilson and Jeffreys interval for corner cases:
    # Corner cases: k = 0, k = n, conf = 0., conf = 1.
    n = 5
    k = [0, 4, 5]
    for conf in [0., 0.5, 1.]:
        res = funcs.binom_conf_interval(k, n, conf=conf, interval='wilson')
        assert ((res >= 0.) & (res <= 1.)).all()
        res = funcs.binom_conf_interval(k, n, conf=conf, interval='jeffreys')
        assert ((res >= 0.) & (res <= 1.)).all()

    # Test Jeffreys interval accuracy against table in Brown et al. (2001).
    # (See `binom_conf_interval` docstring for reference.)
    k = [0, 1, 2, 3, 4]
    n = 7
    conf = 0.95
    result = funcs.binom_conf_interval(k, n, conf=conf, interval='jeffreys')
    table = np.array([[0.000, 0.016, 0.065, 0.139, 0.234],
                      [0.292, 0.501, 0.648, 0.766, 0.861]])
    assert_allclose(result, table, atol=1.e-3, rtol=0.)

    # Test Wald interval
    result = funcs.binom_conf_interval(0, 5, interval='wald')
    assert_allclose(result, 0.)  # conf interval is [0, 0] when k = 0
    result = funcs.binom_conf_interval(5, 5, interval='wald')
    assert_allclose(result, 1.)  # conf interval is [1, 1] when k = n
    result = funcs.binom_conf_interval(500, 1000, conf=0.68269,
                                       interval='wald')
    assert_allclose(result[0], 0.5 - 0.5 / np.sqrt(1000.))
    assert_allclose(result[1], 0.5 + 0.5 / np.sqrt(1000.))


@pytest.mark.skipif('not HAS_SCIPY')
def test_binned_binom_proportion():

    # Check that it works.
    nbins = 20
    x = np.linspace(0., 10., 100)  # Guarantee an `x` in every bin.
    success = np.ones(len(x), dtype=np.bool)
    bin_ctr, bin_hw, p, perr = funcs.binned_binom_proportion(x, success,
                                                             bins=nbins)

    # Check shape of outputs
    assert bin_ctr.shape == (nbins,)
    assert bin_hw.shape == (nbins,)
    assert p.shape == (nbins,)
    assert perr.shape == (2, nbins)

    # Check that p is 1 in all bins, since success = True for all `x`.
    assert (p == 1.).all()

    # Check that p is 0 in all bins if success = False for all `x`.
    success[:] = False
    bin_ctr, bin_hw, p, perr = funcs.binned_binom_proportion(x, success,
                                                             bins=nbins)
    assert (p == 0.).all()


def test_signal_to_noise_oir_ccd():

    result = funcs.signal_to_noise_oir_ccd(1, 25, 0, 0, 0, 1)
    assert 5.0 == result
    #check to make sure gain works
    result = funcs.signal_to_noise_oir_ccd(1, 5, 0, 0, 0, 1, 5)
    assert 5.0 == result

    #now add in sky, dark current, and read noise
    #make sure the snr goes down
    result = funcs.signal_to_noise_oir_ccd(1, 25, 1, 0, 0, 1)
    assert result < 5.0
    result = funcs.signal_to_noise_oir_ccd(1, 25, 0, 1, 0, 1)
    assert result < 5.0
    result = funcs.signal_to_noise_oir_ccd(1, 25, 0, 0, 1, 1)
    assert result < 5.0

    #make sure snr increases with time
<<<<<<< HEAD
    result = funcs.signal_to_noise_oir_ccd(2,25,0,0,0,1)
    assert result > 5.0

def test_bootstrap():
    bootarr = np.array([1,2,3,4,5,6,7,8,9,0])
    #test general bootstrapping
    answer = np.array([[7,4,8,5,7,0,3,7,8,5],[4,8,8,3,6,5,2,8,6,2]])
    with NumpyRNGContext(42):
        assert_equal(answer,funcs.bootstrap(bootarr,2))
    
    #test with a bootfunction
    with NumpyRNGContext(42):
        bootresult = np.mean(funcs.bootstrap(bootarr,10000,bootfunc=np.mean))
        assert_allclose(np.mean(bootarr),bootresult,atol=0.01)

    
=======
    result = funcs.signal_to_noise_oir_ccd(2, 25, 0, 0, 0, 1)
    assert result > 5.0
>>>>>>> 4f649845
<|MERGE_RESOLUTION|>--- conflicted
+++ resolved
@@ -234,9 +234,9 @@
     assert result < 5.0
 
     #make sure snr increases with time
-<<<<<<< HEAD
-    result = funcs.signal_to_noise_oir_ccd(2,25,0,0,0,1)
+    result = funcs.signal_to_noise_oir_ccd(2, 25, 0, 0, 0, 1)
     assert result > 5.0
+
 
 def test_bootstrap():
     bootarr = np.array([1,2,3,4,5,6,7,8,9,0])
@@ -250,8 +250,4 @@
         bootresult = np.mean(funcs.bootstrap(bootarr,10000,bootfunc=np.mean))
         assert_allclose(np.mean(bootarr),bootresult,atol=0.01)
 
-    
-=======
-    result = funcs.signal_to_noise_oir_ccd(2, 25, 0, 0, 0, 1)
-    assert result > 5.0
->>>>>>> 4f649845
+    